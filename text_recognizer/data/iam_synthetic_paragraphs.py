"""IAM Synthetic Paragraphs Dataset class."""
import argparse
<<<<<<< HEAD
import random
from typing import Any, Callable, cast, List, Optional, Sequence, Tuple

import numpy as np
from PIL import Image
=======

from boltons.cacheutils import cachedproperty
>>>>>>> 54a9e6b9
from pytorch_lightning.utilities.rank_zero import rank_zero_info
import torch

from text_recognizer.data.base_data_module import load_and_print_info
from text_recognizer.data.iam import IAM
from text_recognizer.data.iam_lines import (
    generate_line_crops_and_labels,
    load_processed_line_crops,
    load_processed_line_labels,
    save_images_and_labels,
)
from text_recognizer.data.iam_paragraphs import IAMParagraphs
<<<<<<< HEAD
from text_recognizer.data.util import convert_strings_to_labels, resize_image
=======
from text_recognizer.data.paragraph_synthesis import generate_synthetic_paragraphs
from text_recognizer.data.util import BaseDataset, convert_strings_to_labels
>>>>>>> 54a9e6b9
import text_recognizer.metadata.iam_synthetic_paragraphs as metadata


PROCESSED_DATA_DIRNAME = metadata.PROCESSED_DATA_DIRNAME


class IAMSyntheticParagraphs(IAMParagraphs):
    """IAM Handwriting database synthetic paragraphs."""

    def __init__(self, args: argparse.Namespace = None):
        super().__init__(args)
<<<<<<< HEAD
        self.line_crops: Optional[List[Image.Image]] = None
        self.line_labels: Optional[List[str]] = None
        self.trainval_transform.scale_factor = 1  # we perform rescaling ahead of time, in prepare_data
        self.transform.scale_factor = 1
=======
>>>>>>> 54a9e6b9

    def prepare_data(self, *args, **kwargs) -> None:
        """
        Prepare IAM lines such that they can be used to generate synthetic paragraphs dataset in setup().
        This method is IAMLines.prepare_data + resizing of line crops.
        """
        if PROCESSED_DATA_DIRNAME.exists():
            return
        rank_zero_info(
            "IAMSyntheticParagraphs.prepare_data: preparing IAM lines for synthetic IAM paragraph creation..."
        )

        iam = IAM()
        iam.prepare_data()

        for split in ["train"]:  # synthetic dataset is only used in training phase
            rank_zero_info(f"Cropping IAM line regions and loading labels for {split} data split...")
            crops, labels = generate_line_crops_and_labels(iam, split)
            save_images_and_labels(crops, labels, split, PROCESSED_DATA_DIRNAME)

<<<<<<< HEAD
    def setup(self, stage: str = None) -> None:
        rank_zero_info(f"IAMSyntheticParagraphs.setup({stage}): Loading train IAM paragraph regions and lines...")

        if stage == "fit" or stage is None:
            self._load_crops_and_labels()
            self.data_train = IAMSyntheticParagraphsDataset(
                line_crops=cast(List[Image.Image], self.line_crops),
                line_labels=cast(List[str], self.line_labels),
                dataset_len=64 * 8 * 40,
                inverse_mapping=self.inverse_mapping,
                input_dims=self.input_dims,
                output_dims=self.output_dims,
                transform=self.trainval_transform,
            )

    def _load_crops_and_labels(self):
        if self.line_crops is None:
            self.line_crops = load_line_crops("train", PROCESSED_DATA_DIRNAME)
        if self.line_labels is None:
            self.line_labels = load_line_labels("train", PROCESSED_DATA_DIRNAME)
=======
    def setup(self, stage: str = None):
        rank_zero_info(f"IAMSyntheticParagraphs.setup({stage}): Loading trainval IAM paragraph regions and lines...")

        if stage == "fit" or stage is None:
            self.data_train = self._synthesize_dataset()

    def _synthesize_dataset(self):
        X, para_labels = generate_synthetic_paragraphs(line_crops=self.line_crops, line_labels=self.line_labels)
        Y = convert_strings_to_labels(strings=para_labels, mapping=self.inverse_mapping, length=self.output_dims[0])
        return BaseDataset(X, Y, transform=self.trainval_transform)
>>>>>>> 54a9e6b9

    def __repr__(self) -> str:
        """Print info about the dataset."""
        basic = (
            "IAM Synthetic Paragraphs Dataset\n"
            f"Num classes: {len(self.mapping)}\n"
            f"Input dims : {self.input_dims}\n"
            f"Output dims: {self.output_dims}\n"
        )
        if self.data_train is None:
            return basic

        x, y = next(iter(self.train_dataloader()))
        data = (
            f"Train/val/test sizes: {len(self.data_train)}, 0, 0\n"
            f"Train Batch x stats: {(x.shape, x.dtype, x.min(), x.mean(), x.std(), x.max())}\n"
            f"Train Batch y stats: {(y.shape, y.dtype, y.min(), y.max())}\n"
        )
        return basic + data

    @cachedproperty
    def line_crops(self):
        return load_processed_line_crops("train", PROCESSED_DATA_DIRNAME)

<<<<<<< HEAD
class IAMSyntheticParagraphsDataset(torch.utils.data.Dataset):
    """Base Dataset class that simply processes data and targets through optional transforms.

    Parameters
    ----------
    data
        commonly these are torch tensors, numpy arrays, or PIL Images
    targets
        commonly these are torch tensors or numpy arrays
    transform
        function that takes a datum and returns the same
    target_transform
        function that takes a target and returns the same
    """

    def __init__(
        self,
        line_crops: List[Image.Image],
        line_labels: List[str],
        dataset_len: int,
        inverse_mapping: dict,
        input_dims: Tuple[int, ...],
        output_dims: Tuple[int, ...],
        transform: Callable = None,
    ) -> None:
        super().__init__()
        self.line_crops = line_crops
        self.line_labels = line_labels
        assert len(self.line_crops) == len(self.line_labels)

        self.ids = list(range(len(self.line_labels)))
        self.dataset_len = dataset_len
        self.inverse_mapping = inverse_mapping
        self.input_dims = input_dims
        self.output_dims = output_dims
        self.transform = transform
        self.min_num_lines, self.max_num_lines = 1, 15

        self.seed_set = False

    def __len__(self) -> int:
        """Return length of the dataset."""
        return self.dataset_len

    def _set_seed(self, seed):
        if not self.seed_set:
            print(f"Setting seed to {seed} for worker {torch.utils.data.get_worker_info()}")
            random.seed(seed)
            self.seed_set = True

    def __getitem__(self, index: int) -> Tuple[Any, Any]:
        """Return a datum and its target, after processing by transforms."""
        # Since shuffle is True for train dataloaders, the first index will be different on different GPUs
        self._set_seed(index)
        num_lines = random.randint(self.min_num_lines, self.max_num_lines)
        indices = random.sample(self.ids, k=num_lines)

        while True:
            datum = join_line_crops_to_form_paragraph([self.line_crops[i] for i in indices])
            labels = NEW_LINE_TOKEN.join([self.line_labels[i] for i in indices])

            if (
                (len(labels) <= self.output_dims[0] - 2)
                and (datum.height <= self.input_dims[1])
                and (datum.width <= self.input_dims[2])
            ):
                break
            indices = indices[:-1]

        if self.transform is not None:
            datum = self.transform(datum)

        length = self.output_dims[0]
        target = convert_strings_to_labels(strings=[labels], mapping=self.inverse_mapping, length=length)[0]

        return datum, target


def join_line_crops_to_form_paragraph(line_crops: Sequence[Image.Image]) -> Image.Image:
    """Horizontally stack line crops and return a single image forming the paragraph."""
    crop_shapes = np.array([_.size[::-1] for _ in line_crops])
    para_height = crop_shapes[:, 0].sum()
    para_width = crop_shapes[:, 1].max()

    para_image = Image.new(mode="L", size=(para_width, para_height), color=0)
    current_height = 0
    for line_crop in line_crops:
        para_image.paste(line_crop, box=(0, current_height))
        current_height += line_crop.height
    return para_image
=======
    @cachedproperty
    def line_labels(self):
        return load_processed_line_labels("train", PROCESSED_DATA_DIRNAME)
>>>>>>> 54a9e6b9


if __name__ == "__main__":
    load_and_print_info(IAMSyntheticParagraphs)<|MERGE_RESOLUTION|>--- conflicted
+++ resolved
@@ -1,15 +1,10 @@
 """IAM Synthetic Paragraphs Dataset class."""
 import argparse
-<<<<<<< HEAD
 import random
 from typing import Any, Callable, cast, List, Optional, Sequence, Tuple
 
 import numpy as np
 from PIL import Image
-=======
-
-from boltons.cacheutils import cachedproperty
->>>>>>> 54a9e6b9
 from pytorch_lightning.utilities.rank_zero import rank_zero_info
 import torch
 
@@ -22,14 +17,11 @@
     save_images_and_labels,
 )
 from text_recognizer.data.iam_paragraphs import IAMParagraphs
-<<<<<<< HEAD
-from text_recognizer.data.util import convert_strings_to_labels, resize_image
-=======
-from text_recognizer.data.paragraph_synthesis import generate_synthetic_paragraphs
-from text_recognizer.data.util import BaseDataset, convert_strings_to_labels
->>>>>>> 54a9e6b9
+from text_recognizer.data.util import convert_strings_to_labels
 import text_recognizer.metadata.iam_synthetic_paragraphs as metadata
 
+
+NEW_LINE_TOKEN = metadata.NEW_LINE_TOKEN
 
 PROCESSED_DATA_DIRNAME = metadata.PROCESSED_DATA_DIRNAME
 
@@ -39,13 +31,9 @@
 
     def __init__(self, args: argparse.Namespace = None):
         super().__init__(args)
-<<<<<<< HEAD
         self.line_crops: Optional[List[Image.Image]] = None
         self.line_labels: Optional[List[str]] = None
         self.trainval_transform.scale_factor = 1  # we perform rescaling ahead of time, in prepare_data
-        self.transform.scale_factor = 1
-=======
->>>>>>> 54a9e6b9
 
     def prepare_data(self, *args, **kwargs) -> None:
         """
@@ -66,12 +54,11 @@
             crops, labels = generate_line_crops_and_labels(iam, split)
             save_images_and_labels(crops, labels, split, PROCESSED_DATA_DIRNAME)
 
-<<<<<<< HEAD
     def setup(self, stage: str = None) -> None:
         rank_zero_info(f"IAMSyntheticParagraphs.setup({stage}): Loading train IAM paragraph regions and lines...")
 
         if stage == "fit" or stage is None:
-            self._load_crops_and_labels()
+            self._load_processed_crops_and_labels()
             self.data_train = IAMSyntheticParagraphsDataset(
                 line_crops=cast(List[Image.Image], self.line_crops),
                 line_labels=cast(List[str], self.line_labels),
@@ -82,23 +69,11 @@
                 transform=self.trainval_transform,
             )
 
-    def _load_crops_and_labels(self):
+    def _load_processed_crops_and_labels(self):
         if self.line_crops is None:
-            self.line_crops = load_line_crops("train", PROCESSED_DATA_DIRNAME)
+            self.line_crops = load_processed_line_crops("train", PROCESSED_DATA_DIRNAME)
         if self.line_labels is None:
-            self.line_labels = load_line_labels("train", PROCESSED_DATA_DIRNAME)
-=======
-    def setup(self, stage: str = None):
-        rank_zero_info(f"IAMSyntheticParagraphs.setup({stage}): Loading trainval IAM paragraph regions and lines...")
-
-        if stage == "fit" or stage is None:
-            self.data_train = self._synthesize_dataset()
-
-    def _synthesize_dataset(self):
-        X, para_labels = generate_synthetic_paragraphs(line_crops=self.line_crops, line_labels=self.line_labels)
-        Y = convert_strings_to_labels(strings=para_labels, mapping=self.inverse_mapping, length=self.output_dims[0])
-        return BaseDataset(X, Y, transform=self.trainval_transform)
->>>>>>> 54a9e6b9
+            self.line_labels = load_processed_line_labels("train", PROCESSED_DATA_DIRNAME)
 
     def __repr__(self) -> str:
         """Print info about the dataset."""
@@ -119,11 +94,7 @@
         )
         return basic + data
 
-    @cachedproperty
-    def line_crops(self):
-        return load_processed_line_crops("train", PROCESSED_DATA_DIRNAME)
 
-<<<<<<< HEAD
 class IAMSyntheticParagraphsDataset(torch.utils.data.Dataset):
     """Base Dataset class that simply processes data and targets through optional transforms.
 
@@ -214,11 +185,6 @@
         para_image.paste(line_crop, box=(0, current_height))
         current_height += line_crop.height
     return para_image
-=======
-    @cachedproperty
-    def line_labels(self):
-        return load_processed_line_labels("train", PROCESSED_DATA_DIRNAME)
->>>>>>> 54a9e6b9
 
 
 if __name__ == "__main__":
